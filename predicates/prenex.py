# (c) This file is part of the course
# Mathematical Logic through Programming
# by Gonczarowski and Nisan.
# File name: predicates/prenex.py

"""Conversion of predicate-logic formulas into prenex normal form."""

from typing import Tuple

from logic_utils import fresh_variable_name_generator

# from code.predicates.syntax import *
# from code.predicates.proofs import *
# from code.predicates.prover import *

from predicates.syntax import *
from predicates.proofs import *
from predicates.prover import *

#: Additional axioms of quantification for first-order predicate logic.
ADDITIONAL_QUANTIFICATION_AXIOMS = (
    Schema(Formula.parse('((~Ax[R(x)]->Ex[~R(x)])&(Ex[~R(x)]->~Ax[R(x)]))'),
           {'x', 'R'}),
    Schema(Formula.parse('((~Ex[R(x)]->Ax[~R(x)])&(Ax[~R(x)]->~Ex[R(x)]))'),
           {'x', 'R'}),
    Schema(Formula.parse('(((Ax[R(x)]&Q())->Ax[(R(x)&Q())])&'
                         '(Ax[(R(x)&Q())]->(Ax[R(x)]&Q())))'), {'x', 'R', 'Q'}),
    Schema(Formula.parse('(((Ex[R(x)]&Q())->Ex[(R(x)&Q())])&'
                         '(Ex[(R(x)&Q())]->(Ex[R(x)]&Q())))'), {'x', 'R', 'Q'}),
    Schema(Formula.parse('(((Q()&Ax[R(x)])->Ax[(Q()&R(x))])&'
                         '(Ax[(Q()&R(x))]->(Q()&Ax[R(x)])))'), {'x', 'R', 'Q'}),
    Schema(Formula.parse('(((Q()&Ex[R(x)])->Ex[(Q()&R(x))])&'
                         '(Ex[(Q()&R(x))]->(Q()&Ex[R(x)])))'), {'x', 'R', 'Q'}),
    Schema(Formula.parse('(((Ax[R(x)]|Q())->Ax[(R(x)|Q())])&'
                         '(Ax[(R(x)|Q())]->(Ax[R(x)]|Q())))'), {'x', 'R', 'Q'}),
    Schema(Formula.parse('(((Ex[R(x)]|Q())->Ex[(R(x)|Q())])&'
                         '(Ex[(R(x)|Q())]->(Ex[R(x)]|Q())))'), {'x', 'R', 'Q'}),
    Schema(Formula.parse('(((Q()|Ax[R(x)])->Ax[(Q()|R(x))])&'
                         '(Ax[(Q()|R(x))]->(Q()|Ax[R(x)])))'), {'x', 'R', 'Q'}),
    Schema(Formula.parse('(((Q()|Ex[R(x)])->Ex[(Q()|R(x))])&'
                         '(Ex[(Q()|R(x))]->(Q()|Ex[R(x)])))'), {'x', 'R', 'Q'}),
    Schema(Formula.parse('(((Ax[R(x)]->Q())->Ex[(R(x)->Q())])&'
                         '(Ex[(R(x)->Q())]->(Ax[R(x)]->Q())))'), {'x', 'R', 'Q'}),
    Schema(Formula.parse('(((Ex[R(x)]->Q())->Ax[(R(x)->Q())])&'
                         '(Ax[(R(x)->Q())]->(Ex[R(x)]->Q())))'), {'x', 'R', 'Q'}),
    Schema(Formula.parse('(((Q()->Ax[R(x)])->Ax[(Q()->R(x))])&'
                         '(Ax[(Q()->R(x))]->(Q()->Ax[R(x)])))'), {'x', 'R', 'Q'}),
    Schema(Formula.parse('(((Q()->Ex[R(x)])->Ex[(Q()->R(x))])&'
                         '(Ex[(Q()->R(x))]->(Q()->Ex[R(x)])))'), {'x', 'R', 'Q'}),
    Schema(Formula.parse('(((R(x)->Q(x))&(Q(x)->R(x)))->'
                         '((Ax[R(x)]->Ay[Q(y)])&(Ay[Q(y)]->Ax[R(x)])))'),
           {'x', 'y', 'R', 'Q'}),
    Schema(Formula.parse('(((R(x)->Q(x))&(Q(x)->R(x)))->'
                         '((Ex[R(x)]->Ey[Q(y)])&(Ey[Q(y)]->Ex[R(x)])))'),
           {'x', 'y', 'R', 'Q'}))


def is_quantifier_free(formula: Formula) -> bool:
    """Checks if the given formula contains any quantifiers.

    Parameters:
        formula: formula to check.

    Returns:
        ``False`` if the given formula contains any quantifiers, ``True``
        otherwise.
    """
    # Task 11.3.1
    if is_equality(formula.root) or is_relation(formula.root):
        return True
    if is_quantifier(formula.root):
        return False
    if is_unary(formula.root):
        return is_quantifier_free(formula.first)
    if is_binary(formula.root):
        return is_quantifier_free(formula.first) and is_quantifier_free(formula.second)
    raise Exception('Duuddee not cool')


def is_in_prenex_normal_form(formula: Formula) -> bool:
    """Checks if the given formula is in prenex normal form.

    Parameters:
        formula: formula to check.

    Returns:
        ``True`` if the given formula in prenex normal form, ``False``
        otherwise.
    """
    # Task 11.3.2
    if is_quantifier_free(formula):
        return True

    # otherwise we have a quantifier
    if is_quantifier(formula.root):
        return is_in_prenex_normal_form(formula.predicate)

    # otherwise it has a quantifier not at the top so bad
    return False


def equivalence_of(formula1: Formula, formula2: Formula) -> Formula:
    """States the equivalence of the two given formulas as a formula.

    Parameters:
        formula1: first of the formulas the equivalence of which is to be
            stated.
        formula2: second of the formulas the equivalence of which is to be
            stated.

    Returns:
        The formula ``'((``\ `formula1`\ ``->``\ `formula2`\ ``)&(``\ `formula2`\ ``->``\ `formula1`\ ``))'``.
    """
    return Formula('&', Formula('->', formula1, formula2),
                   Formula('->', formula2, formula1))


def has_uniquely_named_variables(formula: Formula) -> bool:
    """Checks if the given formula has uniquely named variables.

    Parameters:
        formula: formula to check.

    Returns:
        ``False`` if in the given formula some variable name has both quantified
        and free occurrences or is quantified by more than one quantifier,
        ``True`` otherwise.
    """
    forbidden_variables = set(formula.free_variables())

    def has_uniquely_named_variables_helper(formula: Formula) -> bool:
        if is_unary(formula.root):
            return has_uniquely_named_variables_helper(formula.first)
        elif is_binary(formula.root):
            return has_uniquely_named_variables_helper(formula.first) and \
                   has_uniquely_named_variables_helper(formula.second)
        elif is_quantifier(formula.root):
            if formula.variable in forbidden_variables:
                return False
            forbidden_variables.add(formula.variable)
            return has_uniquely_named_variables_helper(formula.predicate)
        else:
            assert is_relation(formula.root) or is_equality(formula.root)
            return True

    return has_uniquely_named_variables_helper(formula)


def uniquely_rename_quantified_variables(formula: Formula) -> \
        Tuple[Formula, Proof]:
    """Converts the given formula to an equivalent formula with uniquely named
    variables, and proves the equivalence of these two formulas.

    Parameters:
        formula: formula to convert, which contains no variable names starting
            with ``z``.

    Returns:
        A pair. The first element of the pair is a formula equivalent to the
        given formula, with the exact same structure but with the additional
        property of having uniquely named variables, obtained by consistently
        replacing each variable name that is bound in the given formula with a
        new variable name obtained by calling
        `next`\ ``(``\ `~logic_utils.fresh_variable_name_generator`\ ``)``. The
        second element of the pair is a proof of the equivalence of the given
        formula and the returned formula (i.e., a proof of
        `equivalence_of`\ ``(``\ `formula`\ ``,``\ `returned_formula`\ ``)``)
        via `~predicates.prover.Prover.AXIOMS` and
        `ADDITIONAL_QUANTIFICATION_AXIOMS`.
    """
    # Task 11.5
<<<<<<< HEAD
    prover = Prover(set(ADDITIONAL_QUANTIFICATION_AXIOMS) | set(Prover.AXIOMS), False)

    # base case
    if is_relation(formula.root) or is_equality(formula.root):
        # so nothing to convert
        formula_to_prove = equivalence_of(formula, formula)
        step1 = prover.add_tautology(Formula('->', formula, formula))  # skeleton i assume is of form p -> p
        step2 = prover.add_tautology(Formula('->', formula, formula))
        step3 = prover.add_tautological_implication(formula_to_prove, {step1, step2})
        return formula, prover.qed()

    if is_quantifier(formula.root):

        new_var_name = next(fresh_variable_name_generator)
        sub_map = {formula.variable: Term(new_var_name)}

        subbed_vars_predicate, p1 = uniquely_rename_quantified_variables(formula.predicate)
        step1 = prover.add_proof(p1.conclusion, p1)
        my_map = {'R': formula.predicate.substitute({formula.variable: Term('_')}, set()),
                  'Q': subbed_vars_predicate.substitute({formula.variable: Term('_')}, set()),
                  'x': formula.variable, 'y': new_var_name}

        new_formula = Formula(formula.root, new_var_name, subbed_vars_predicate.substitute(sub_map, set()))
        formula_to_prove = equivalence_of(formula, new_formula)

        idx_map = {'A': 14, 'E': 15}

        step1 = prover.add_proof(p1.conclusion, p1)
        step2 = prover.add_instantiated_assumption(Formula('->', p1.conclusion, formula_to_prove),
                ADDITIONAL_QUANTIFICATION_AXIOMS[idx_map[formula.root]], my_map)
        step3 = prover.add_mp(formula_to_prove, step1, step2)
        return new_formula, prover.qed()


    if is_unary(formula.root):

        new_formula, proof = uniquely_rename_quantified_variables(formula.first)
        f = Formula(formula.root, new_formula)
        step1 = prover.add_proof(proof.conclusion, proof)
        step2 = prover.add_tautological_implication(equivalence_of(formula, f), {step1})
        return f, prover.qed()


    if is_binary(formula.root):
        new_formula1, proof1 = uniquely_rename_quantified_variables(formula.first)
        new_formula2, proof2 = uniquely_rename_quantified_variables(formula.second)
        f = Formula(formula.root, new_formula1, new_formula2)
        step1 = prover.add_proof(proof1.conclusion, proof1)
        step2 = prover.add_proof(proof2.conclusion, proof2)
        prover.add_tautological_implication(equivalence_of(formula, f), {step1, step2})
        prf = prover.qed()
        return f, prf
=======
    def uniquely_rename_quantified_variables(formula: Formula) -> \
            Tuple[Formula, Proof]:
        """Converts the given formula to an equivalent formula with uniquely named
        variables, and proves the equivalence of these two formulas.

        Parameters:
            formula: formula to convert, which contains no variable names starting
                with ``z``.

        Returns:
            A pair. The first element of the pair is a formula equivalent to the
            given formula, with the exact same structure but with the additional
            property of having uniquely named variables, obtained by consistently
            replacing each variable name that is bound in the given formula with a
            new variable name obtained by calling
            `next`\ ``(``\ `~logic_utils.fresh_variable_name_generator`\ ``)``. The
            second element of the pair is a proof of the equivalence of the given
            formula and the returned formula (i.e., a proof of
            `equivalence_of`\ ``(``\ `formula`\ ``,``\ `returned_formula`\ ``)``)
            via `~predicates.prover.Prover.AXIOMS` and
            `ADDITIONAL_QUANTIFICATION_AXIOMS`.
        """
        # Task 11.5
        prover = Prover(set(ADDITIONAL_QUANTIFICATION_AXIOMS) | set(Prover.AXIOMS), False)

        # base case
        if is_relation(formula.root) or is_equality(formula.root):
            # so nothing to convert
            formula_to_prove = equivalence_of(formula, formula)
            step1 = prover.add_tautology(Formula('->', formula, formula))  # skeleton i assume is of form p -> p
            step2 = prover.add_tautology(Formula('->', formula, formula))
            step3 = prover.add_tautological_implication(formula_to_prove, {step1, step2})
            return formula, prover.qed()

        if is_quantifier(formula.root):
            new_var_name = next(fresh_variable_name_generator)
            sub_map = {formula.variable: Term(new_var_name)}

            subbed_vars_predicate, p1 = uniquely_rename_quantified_variables(formula.predicate)
            step1 = prover.add_proof(p1.conclusion, p1)
            my_map = {'R': formula.predicate.substitute({formula.variable: Term('_')}, set()),
                      'Q': subbed_vars_predicate.substitute({formula.variable: Term('_')}, set()),
                      'x': formula.variable, 'y': new_var_name}

            new_formula = Formula(formula.root, new_var_name, subbed_vars_predicate.substitute(sub_map, set()))
            formula_to_prove = equivalence_of(formula, new_formula)

            idx_map = {'A': 14, 'E': 15}

            step1 = prover.add_proof(p1.conclusion, p1)
            step2 = prover.add_instantiated_assumption(Formula('->', p1.conclusion, formula_to_prove),
                                                       ADDITIONAL_QUANTIFICATION_AXIOMS[idx_map[formula.root]], my_map)
            step3 = prover.add_mp(formula_to_prove, step1, step2)
            return new_formula, prover.qed()

>>>>>>> 224a067b

def pull_out_quantifications_across_negation(formula: Formula) -> \
        Tuple[Formula, Proof]:
    """Converts the given formula with uniquely named variables of the form
    ``'~``\ `Q1`\ `x1`\ ``[``\ `Q2`\ `x2`\ ``[``...\ `Qn`\ `xn`\ ``[``\ `inner_formula`\ ``]``...\ ``]]'``
    to an equivalent formula of the form
    ``'``\ `Q'1`\ `x1`\ ``[``\ `Q'2`\ `x2`\ ``[``...\ `Q'n`\ `xn`\ ``[~``\ `inner_formula`\ ``]``...\ ``]]'``,
    and proves the equivalence of these two formulas.

    Parameters:
        formula: formula to convert, whose root is a negation, i.e., which is of
            the form
            ``'~``\ `Q1`\ `x1`\ ``[``\ `Q2`\ `x2`\ ``[``...\ `Qn`\ `xn`\ ``[``\ `inner_formula`\ ``]``...\ ``]]'``
            where `n`>=0, each `Qi` is a quantifier, each `xi` is a variable
            name, and `inner_formula` does not start with a quantifier.

    Returns:
        A pair. The first element of the pair is a formula equivalent to the
        given formula, but of the form
        ``'``\ `Q'1`\ `x1`\ ``[``\ `Q'2`\ `x2`\ ``[``...\ `Q'n`\ `xn`\ ``[~``\ `inner_formula`\ ``]``...\ ``]]'``
        where each `Q'i` is a quantifier, and where the `xi` variable names and
        `inner_formula` are the same as in the given formula. The second element
        of the pair is a proof of the equivalence of the given formula and the
        returned formula (i.e., a proof of
        `equivalence_of`\ ``(``\ `formula`\ ``,``\ `returned_formula`\ ``)``)
        via `~predicates.prover.Prover.AXIOMS` and
        `ADDITIONAL_QUANTIFICATION_AXIOMS`.

    Examples:
        >>> formula = Formula.parse('~Ax[Ey[R(x,y)]]')
        >>> returned_formula, proof = pull_out_quantifications_across_negation(
        ...     formula)
        >>> returned_formula
        Ex[Ay[~R(x,y)]]
        >>> proof.is_valid()
        True
        >>> proof.conclusion == equivalence_of(formula, returned_formula)
        True
        >>> proof.assumptions == Prover.AXIOMS.union(
        ...     ADDITIONAL_QUANTIFICATION_AXIOMS)
        True
    """
    assert is_unary(formula.root)
    # Task 11.6
    prover = Prover(Prover.AXIOMS.union(ADDITIONAL_QUANTIFICATION_AXIOMS))

    # if isn't quantifier --> just add tautology
    if not is_quantifier(formula.first.root):
        prover.add_tautology(equivalence_of(formula, formula))
        return formula, prover.qed()

    first_var = formula.first.variable
    # negate the first predicate, prove
    not_first_pred = Formula('~', formula.first.predicate)
    pred, proof = pull_out_quantifications_across_negation(not_first_pred)
    change_quant_proof = prover.add_proof(proof.conclusion, proof)

    # create new form: change quant -> equivalence of preds
    new_quant = 'E' if formula.first.root == 'A' else 'A'
    change_quant_not_pred = Formula(new_quant, first_var, not_first_pred)
    change_quant_pred = Formula(new_quant, first_var, pred)
    conc_then_equiv = Formula("->", proof.conclusion,
                              equivalence_of(change_quant_not_pred, change_quant_pred))
    # start adding to proof
    # create sub map for first assump
    first_sub_map = {'R': str(not_first_pred.substitute({first_var: Term('_')})),
                     'Q': str(pred.substitute({first_var: Term('_')})),
                     'x': first_var,
                     'y': first_var}
    first_ass_index = prover.add_instantiated_assumption(conc_then_equiv,
                                                         ADDITIONAL_QUANTIFICATION_AXIOMS[
                                                             14 if new_quant == "A" else 15],
                                                         first_sub_map)
    mp_index = prover.add_mp(equivalence_of(change_quant_not_pred, change_quant_pred), change_quant_proof,
                             first_ass_index)
    # create sub map for second assump
    second_sub_map = {'R': str(formula.first.predicate.substitute({first_var: Term("_")})),
                      "x": first_var}
    form_equiv_not_pred = equivalence_of(formula, change_quant_not_pred)
    second_ass_index = prover.add_instantiated_assumption(form_equiv_not_pred,
                                                          ADDITIONAL_QUANTIFICATION_AXIOMS[
                                                              0 if new_quant == 'E' else 1],
                                                          second_sub_map)
    # add final equivalence
    prover.add_tautological_implication(equivalence_of(formula, change_quant_pred), [mp_index, second_ass_index])
    return change_quant_pred, prover.qed()


def pull_out_quantifications_from_left_across_binary_operator(formula:
Formula) -> \
        Tuple[Formula, Proof]:
    """Converts the given formula with uniquely named variables of the form
    ``'(``\ `Q1`\ `x1`\ ``[``\ `Q2`\ `x2`\ ``[``...\ `Qn`\ `xn`\ ``[``\ `inner_first`\ ``]``...\ ``]]``\ `*`\ `second`\ ``)'``
    to an equivalent formula of the form
    ``'``\ `Q'1`\ `x1`\ ``[``\ `Q'2`\ `x2`\ ``[``...\ `Q'n`\ `xn`\ ``[(``\ `inner_first`\ `*`\ `second`\ ``)]``...\ ``]]'``
    and proves the equivalence of these two formulas.

    Parameters:
        formula: formula with uniquely named variables to convert, whose root
            is a binary operator, i.e., which is of the form
            ``'(``\ `Q1`\ `x1`\ ``[``\ `Q2`\ `x2`\ ``[``...\ `Qn`\ `xn`\ ``[``\ `inner_first`\ ``]``...\ ``]]``\ `*`\ `second`\ ``)'``
            where `*` is a binary operator, `n`>=0, each `Qi` is a quantifier,
            each `xi` is a variable name, and `inner_first` does not start with
            a quantifier.

    Returns:
        A pair. The first element of the pair is a formula equivalent to the
        given formula, but of the form
        ``'``\ `Q'1`\ `x1`\ ``[``\ `Q'2`\ `x2`\ ``[``...\ `Q'n`\ `xn`\ ``[(``\ `inner_first`\ `*`\ `second`\ ``)]``...\ ``]]'``
        where each `Q'i` is a quantifier, and where the operator `*`, the `xi`
        variable names, `inner_first`, and `second` are the same as in the given
        formula. The second element of the pair is a proof of the equivalence of
        the given formula and the returned formula (i.e., a proof of
        `equivalence_of`\ ``(``\ `formula`\ ``,``\ `returned_formula`\ ``)``)
        via `~predicates.prover.Prover.AXIOMS` and
        `ADDITIONAL_QUANTIFICATION_AXIOMS`.

    Examples:
        >>> formula = Formula.parse('(Ax[Ey[R(x,y)]]&Ez[P(1,z)])')
        >>> returned_formula, proof = pull_out_quantifications_from_left_across_binary_operator(
        ...     formula)
        >>> returned_formula
        Ax[Ey[(R(x,y)&Ez[P(1,z)])]]
        >>> proof.is_valid()
        True
        >>> proof.conclusion == equivalence_of(formula, returned_formula)
        True
        >>> proof.assumptions == Prover.AXIOMS.union(
        ...     ADDITIONAL_QUANTIFICATION_AXIOMS)
        True
    """
    assert has_uniquely_named_variables(formula)
    assert is_binary(formula.root)
    # Task 11.7.1
    prover = Prover(Prover.AXIOMS.union(ADDITIONAL_QUANTIFICATION_AXIOMS))
    # if isn't quantifier --> just add tautology
    if not is_quantifier(formula.first.root):
        prover.add_tautology(equivalence_of(formula, formula))
        return formula, prover.qed()
    # init shits
    first_var = formula.first.variable
    first_pred = formula.first.predicate
    first_quant = formula.first.root
    no_pred = Formula(formula.root, first_pred, formula.second)
    pred, proof = pull_out_quantifications_from_left_across_binary_operator(no_pred)
    # prove quant update
    update_quant_proof = prover.add_proof(proof.conclusion, proof)
    # get quant and axiom
    axiom_num, first_quant = get_quant_and_axiom_task_7_1(formula.root, first_quant)
    # start adding to proof
    conc_then_equiv = Formula('->', proof.conclusion,
                              equivalence_of(Formula(first_quant, first_var, no_pred),
                                             Formula(first_quant, first_var, pred)))
    # create sub map for first assump
    first_sub_map = {'R': str(no_pred.substitute({first_var: Term('_')})),
                     'Q': str(pred.substitute({first_var: Term('_')})), 'x': first_var,
                     'y': first_var}
    fist_ass_index = prover.add_instantiated_assumption(conc_then_equiv,
                                                        ADDITIONAL_QUANTIFICATION_AXIOMS[
                                                            14 if first_quant == 'A' else 15],
                                                        first_sub_map)
    mp_index = prover.add_mp(equivalence_of(Formula(first_quant, first_var, no_pred),
                                            Formula(first_quant, first_var, pred)), update_quant_proof,
                             fist_ass_index)
    # create sub map for second assump
    second_sub_map = {'R': str(first_pred.substitute({first_var: Term('_')})),
                      'x': first_var, 'Q': str(formula.second)}
    form_equiv_no_pred = equivalence_of(formula, Formula(first_quant, first_var, no_pred))
    second_ass_index = prover.add_instantiated_assumption(form_equiv_no_pred,
                                                          ADDITIONAL_QUANTIFICATION_AXIOMS[axiom_num], second_sub_map)
    # add final equivalence
    prover.add_tautological_implication(equivalence_of(formula, Formula(first_quant, first_var, pred)),
                                        [mp_index, second_ass_index])
    return Formula(first_quant, first_var, pred), prover.qed()


def get_quant_and_axiom_task_7_1(root, quant):
    # should never return -1, just for debugging
    # axiom_num = -1
    # if op is '->' --> switch quantifier, get appropriate axiom
    if root == '->':
        if quant == 'A':
            quant = 'E'
            axiom_num = 10
        else:
            quant = 'A'
            axiom_num = 11
    # elif '&' or '|' --> keep quant just update axiom
    elif root == '|':
        if quant == 'A':
            axiom_num = 6
        else:
            axiom_num = 7
    else:
        if quant == 'A':
            axiom_num = 2
        else:
            axiom_num = 3
    return axiom_num, quant


def pull_out_quantifications_from_right_across_binary_operator(formula:
Formula) -> \
        Tuple[Formula, Proof]:
    """Converts the given formula with uniquely named variables of the form
    ``'(``\ `first`\ `*`\ `Q1`\ `x1`\ ``[``\ `Q2`\ `x2`\ ``[``...\ `Qn`\ `xn`\ ``[``\ `inner_second`\ ``]``...\ ``]])'``
    to an equivalent formula of the form
    ``'``\ `Q'1`\ `x1`\ ``[``\ `Q'2`\ `x2`\ ``[``...\ `Q'n`\ `xn`\ ``[(``\ `first`\ `*`\ `inner_second`\ ``)]``...\ ``]]'``
    and proves the equivalence of these two formulas.

    Parameters:
        formula: formula with uniquely named variables to convert, whose root
            is a binary operator, i.e., which is of the form
            ``'(``\ `first`\ `*`\ `Q1`\ `x1`\ ``[``\ `Q2`\ `x2`\ ``[``...\ `Qn`\ `xn`\ ``[``\ `inner_second`\ ``]``...\ ``]])'``
            where `*` is a binary operator, `n`>=0, each `Qi` is a quantifier,
            each `xi` is a variable name, and `inner_second` does not start with
            a quantifier.

    Returns:
        A pair. The first element of the pair is a formula equivalent to the
        given formula, but of the form
        ``'``\ `Q'1`\ `x1`\ ``[``\ `Q'2`\ `x2`\ ``[``...\ `Q'n`\ `xn`\ ``[(``\ `first`\ `*`\ `inner_second`\ ``)]``...\ ``]]'``
        where each `Q'i` is a quantifier, and where the operator `*`, the `xi`
        variable names, `first`, and `inner_second` are the same as in the given
        formula. The second element of the pair is a proof of the equivalence of
        the given formula and the returned formula (i.e., a proof of
        `equivalence_of`\ ``(``\ `formula`\ ``,``\ `returned_formula`\ ``)``)
        via `~predicates.prover.Prover.AXIOMS` and
        `ADDITIONAL_QUANTIFICATION_AXIOMS`.

    Examples:
        >>> formula = Formula.parse('(Ax[Ey[R(x,y)]]|Ez[P(1,z)])')
        >>> returned_formula, proof = pull_out_quantifications_from_right_across_binary_operator(
        ...     formula)
        >>> returned_formula
        Ez[(Ax[Ey[R(x,y)]]|P(1,z))]
        >>> proof.is_valid()
        True
        >>> proof.conclusion == equivalence_of(formula, returned_formula)
        True
        >>> proof.assumptions == Prover.AXIOMS.union(
        ...     ADDITIONAL_QUANTIFICATION_AXIOMS)
        True
    """
    assert has_uniquely_named_variables(formula)
    assert is_binary(formula.root)
    # Task 11.7.2
    prover = Prover(Prover.AXIOMS.union(ADDITIONAL_QUANTIFICATION_AXIOMS))
    # if isn't quantifier --> just add tautology
    if not is_quantifier(formula.second.root):
        prover.add_tautology(equivalence_of(formula, formula))
        return formula, prover.qed()
    # init shits
    quant = formula.second.root
    second_pred = formula.second.predicate
    second_var = formula.second.variable
    axiom_num = get_axiom_task_7_2(formula.root, quant)
    no_pred = Formula(formula.root, formula.first, second_pred)
    pred, proof = pull_out_quantifications_from_right_across_binary_operator(no_pred)
    # start adding to proof
    update_conc_proof = prover.add_proof(proof.conclusion, proof)
    conc_then_equiv = Formula("->", proof.conclusion, equivalence_of(Formula(quant, second_var, no_pred),
                                                                     Formula(quant, second_var, pred)))
    first_sub_map = {'R': str(no_pred.substitute({second_var: Term("_")})),
                     'Q': str(pred.substitute({second_var: Term("_")})), "x": second_var, "y": second_var}

    first_ass_index = prover.add_instantiated_assumption(conc_then_equiv,
                                                         ADDITIONAL_QUANTIFICATION_AXIOMS[14 if quant == "A" else 15],
                                                         first_sub_map)

    mp_index = prover.add_mp(equivalence_of(Formula(quant, second_var, no_pred),
                                            Formula(quant, second_var, pred)), update_conc_proof, first_ass_index)

    second_sub_map = {'R': str(second_pred.substitute({formula.second.variable: Term("_")})), "x": second_var,
                      "Q": str(formula.first)}
    form_no_pred = equivalence_of(formula, Formula(quant, second_var, no_pred))
    second_ass_index = prover.add_instantiated_assumption(form_no_pred,
                                                          ADDITIONAL_QUANTIFICATION_AXIOMS[axiom_num], second_sub_map)

    prover.add_tautological_implication(equivalence_of(formula, Formula(quant, second_var, pred)),
                                        [mp_index, second_ass_index])

    return Formula(quant, second_var, pred), prover.qed()


def get_axiom_task_7_2(root, quant):
    if root == '->':
        return 12 if quant == 'A' else 13
    elif root == '|':
        return 8 if quant == 'A' else 9
    else:
        return 4 if quant == 'A' else 5


def pull_out_quantifications_across_binary_operator(formula: Formula) -> \
        Tuple[Formula, Proof]:
    """Converts the given formula with uniquely named variables of the form
    ``'(``\ `Q1`\ `x1`\ ``[``\ `Q2`\ `x2`\ ``[``...\ `Qn`\ `xn`\ ``[``\ `inner_first`\ ``]``...\ ``]]``\ `*`\ `P1`\ `y1`\ ``[``\ `P2`\ `y2`\ ``[``...\ `Pm`\ `ym`\ ``[``\ `inner_second`\ ``]``...\ ``]])'``
    to an equivalent formula of the form
    ``'``\ `Q'1`\ `x1`\ ``[``\ `Q'2`\ `x2`\ ``[``...\ `Q'n`\ `xn`\ ``[``\ `P'1`\ `y1`\ ``[``\ `P'2`\ `y2`\ ``[``...\ `P'm`\ `ym`\ ``[(``\ `inner_first`\ `*`\ `inner_second`\ ``)]``...\ ``]]]``...\ ``]]'``
    and proves the equivalence of these two formulas.

    Parameters:
        formula: formula with uniquely named variables to convert, whose root
            is a binary operator, i.e., which is of the form
            ``'(``\ `Q1`\ `x1`\ ``[``\ `Q2`\ `x2`\ ``[``...\ `Qn`\ `xn`\ ``[``\ `inner_first`\ ``]``...\ ``]]``\ `*`\ `P1`\ `y1`\ ``[``\ `P2`\ `y2`\ ``[``...\ `Pm`\ `ym`\ ``[``\ `inner_second`\ ``]``...\ ``]])'``
            where `*` is a binary operator, `n`>=0, `m`>=0, each `Qi` and `Pi`
            is a quantifier, each `xi` and `yi` is a variable name, and neither
            `inner_first` nor `inner_second` starts with a quantifier.

    Returns:
        A pair. The first element of the pair is a formula equivalent to the
        given formula, but of the form
        ``'``\ `Q'1`\ `x1`\ ``[``\ `Q'2`\ `x2`\ ``[``...\ `Q'n`\ `xn`\ ``[``\ `P'1`\ `y1`\ ``[``\ `P'2`\ `y2`\ ``[``...\ `P'm`\ `ym`\ ``[(``\ `inner_first`\ `*`\ `inner_second`\ ``)]``...\ ``]]]``...\ ``]]'``
        where each `Q'i` and `P'i` is a quantifier, and where the operator `*`,
        the `xi` and `yi` variable names, `inner_first`, and `inner_second` are
        the same as in the given formula. The second element of the pair is a
        proof of the equivalence of the given formula and the returned formula
        (i.e., a proof of
        `equivalence_of`\ ``(``\ `formula`\ ``,``\ `returned_formula`\ ``)``)
        via `~predicates.prover.Prover.AXIOMS` and
        `ADDITIONAL_QUANTIFICATION_AXIOMS`.

    Examples:
        >>> formula = Formula.parse('(Ax[Ey[R(x,y)]]->Ez[P(1,z)])')
        >>> returned_formula, proof = pull_out_quantifications_across_binary_operator(
        ...     formula)
        >>> returned_formula
        Ex[Ay[Ez[(R(x,y)->P(1,z))]]]
        >>> proof.is_valid()
        True
        >>> proof.conclusion == equivalence_of(formula, returned_formula)
        True
        >>> proof.assumptions == Prover.AXIOMS.union(
        ...     ADDITIONAL_QUANTIFICATION_AXIOMS)
        True
    """
    assert has_uniquely_named_variables(formula)
    assert is_binary(formula.root)
    # Task 11.8


def to_prenex_normal_form_from_uniquely_named_variables(formula: Formula) -> \
        Tuple[Formula, Proof]:
    """Converts the given formula with uniquely named variables to an equivalent
    formula in prenex normal form, and proves the equivalence of these two
    formulas.

    Parameters:
        formula: formula with uniquely named variables to convert.

    Returns:
        A pair. The first element of the pair is a formula equivalent to the
        given formula, but in prenex normal form. The second element of the pair
        is a proof of the equivalence of the given formula and the returned
        formula (i.e., a proof of
        `equivalence_of`\ ``(``\ `formula`\ ``,``\ `returned_formula`\ ``)``)
        via `~predicates.prover.Prover.AXIOMS` and
        `ADDITIONAL_QUANTIFICATION_AXIOMS`.

    Examples:
        >>> formula = Formula.parse('(~(Ax[Ey[R(x,y)]]->Ez[P(1,z)])|S(w))')
        >>> returned_formula, proof = to_prenex_normal_form_from_uniquely_named_variables(
        ...     formula)
        >>> returned_formula
        Ax[Ey[Az[(~(R(x,y)->P(1,z))|S(w))]]]
        >>> proof.is_valid()
        True
        >>> proof.conclusion == equivalence_of(formula, returned_formula)
        True
        >>> proof.assumptions == Prover.AXIOMS.union(
        ...     ADDITIONAL_QUANTIFICATION_AXIOMS)
        True
    """
    assert has_uniquely_named_variables(formula)
    # Task 11.9


def to_prenex_normal_form(formula: Formula) -> Tuple[Formula, Proof]:
    """Converts the given formula to an equivalent formula in prenex normal
    form, and proves the equivalence of these two formulas.

    Parameters:
        formula: formula to convert, which contains no variable names starting
            with ``z``.

    Returns:
        A pair. The first element of the pair is a formula equivalent to the
        given formula, but in prenex normal form. The second element of the pair
        is a proof of the equivalence of the given formula and the returned
        formula (i.e., a proof of
        `equivalence_of`\ ``(``\ `formula`\ ``,``\ `returned_formula`\ ``)``)
        via `~predicates.prover.Prover.AXIOMS` and
        `ADDITIONAL_QUANTIFICATION_AXIOMS`.
    """
    # Task 11.10<|MERGE_RESOLUTION|>--- conflicted
+++ resolved
@@ -169,60 +169,6 @@
         `ADDITIONAL_QUANTIFICATION_AXIOMS`.
     """
     # Task 11.5
-<<<<<<< HEAD
-    prover = Prover(set(ADDITIONAL_QUANTIFICATION_AXIOMS) | set(Prover.AXIOMS), False)
-
-    # base case
-    if is_relation(formula.root) or is_equality(formula.root):
-        # so nothing to convert
-        formula_to_prove = equivalence_of(formula, formula)
-        step1 = prover.add_tautology(Formula('->', formula, formula))  # skeleton i assume is of form p -> p
-        step2 = prover.add_tautology(Formula('->', formula, formula))
-        step3 = prover.add_tautological_implication(formula_to_prove, {step1, step2})
-        return formula, prover.qed()
-
-    if is_quantifier(formula.root):
-
-        new_var_name = next(fresh_variable_name_generator)
-        sub_map = {formula.variable: Term(new_var_name)}
-
-        subbed_vars_predicate, p1 = uniquely_rename_quantified_variables(formula.predicate)
-        step1 = prover.add_proof(p1.conclusion, p1)
-        my_map = {'R': formula.predicate.substitute({formula.variable: Term('_')}, set()),
-                  'Q': subbed_vars_predicate.substitute({formula.variable: Term('_')}, set()),
-                  'x': formula.variable, 'y': new_var_name}
-
-        new_formula = Formula(formula.root, new_var_name, subbed_vars_predicate.substitute(sub_map, set()))
-        formula_to_prove = equivalence_of(formula, new_formula)
-
-        idx_map = {'A': 14, 'E': 15}
-
-        step1 = prover.add_proof(p1.conclusion, p1)
-        step2 = prover.add_instantiated_assumption(Formula('->', p1.conclusion, formula_to_prove),
-                ADDITIONAL_QUANTIFICATION_AXIOMS[idx_map[formula.root]], my_map)
-        step3 = prover.add_mp(formula_to_prove, step1, step2)
-        return new_formula, prover.qed()
-
-
-    if is_unary(formula.root):
-
-        new_formula, proof = uniquely_rename_quantified_variables(formula.first)
-        f = Formula(formula.root, new_formula)
-        step1 = prover.add_proof(proof.conclusion, proof)
-        step2 = prover.add_tautological_implication(equivalence_of(formula, f), {step1})
-        return f, prover.qed()
-
-
-    if is_binary(formula.root):
-        new_formula1, proof1 = uniquely_rename_quantified_variables(formula.first)
-        new_formula2, proof2 = uniquely_rename_quantified_variables(formula.second)
-        f = Formula(formula.root, new_formula1, new_formula2)
-        step1 = prover.add_proof(proof1.conclusion, proof1)
-        step2 = prover.add_proof(proof2.conclusion, proof2)
-        prover.add_tautological_implication(equivalence_of(formula, f), {step1, step2})
-        prf = prover.qed()
-        return f, prf
-=======
     def uniquely_rename_quantified_variables(formula: Formula) -> \
             Tuple[Formula, Proof]:
         """Converts the given formula to an equivalent formula with uniquely named
@@ -278,7 +224,6 @@
             step3 = prover.add_mp(formula_to_prove, step1, step2)
             return new_formula, prover.qed()
 
->>>>>>> 224a067b
 
 def pull_out_quantifications_across_negation(formula: Formula) -> \
         Tuple[Formula, Proof]:
